--- conflicted
+++ resolved
@@ -54,8 +54,6 @@
                           std::ratio<0>, std::ratio<0>>(5.0));
     units::max(10_celsius, Quantity<std::ratio<0>, std::ratio<0>, std::ratio<0>, std::ratio<0>, std::ratio<0>,
                                     std::ratio<1>, std::ratio<0>, std::ratio<0>>(1.0));
-<<<<<<< HEAD
-=======
     // check Vector3D overloads
     units::Vector3D<Length> v3a = 2 * units::V3Position(2_in, 2_in, 2_in) * 2;
     units::Vector3D<Length> v3b = units::V3Position(2_in, 2_in, 2_in) / 2.0;
@@ -68,7 +66,6 @@
     units::Vector2D<Area> v2c = 2_in * units::V2Position(2_in, 2_in);
     units::Vector2D<Area> v2d = units::V2Position(2_in, 2_in) * 2_in;
     units::Vector2D<Number> v2e = units::V2Position(2_in, 2_in) / 2_in;
->>>>>>> 54e887f4
 }
 
 /**
