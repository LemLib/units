--- conflicted
+++ resolved
@@ -17,11 +17,6 @@
                        std::ratio<0>, std::ratio<0>>(value) {};
 };
 
-<<<<<<< HEAD
-constexpr Angle Radian = Angle(1.0);
-constexpr Angle Degree = Angle(M_PI / 180);
-constexpr Angle Rotation = Angle(M_TWOPI);
-=======
 template <> struct LookupName<Quantity<std::ratio<0>, std::ratio<0>, std::ratio<0>, std::ratio<0>, std::ratio<1>,
                                        std::ratio<0>, std::ratio<0>, std::ratio<0>>> {
         using Named = Angle;
@@ -35,7 +30,6 @@
 constexpr Angle rad = Angle(1.0);
 constexpr Angle deg = Angle(M_PI / 180);
 constexpr Angle rot = Angle(M_TWOPI);
->>>>>>> 952a02a3
 
 NEW_UNIT(AngularVelocity, RadiansPerSecond, radps, 0, 0, -1, 0, 1, 0, 0, 0)
 NEW_UNIT_LITERAL(AngularVelocity, DegreesPerSecond, degps, Degree / Second)
