--- conflicted
+++ resolved
@@ -188,7 +188,6 @@
  * @tparam Q2 the multiplier
  */
 template <isQuantity Q1, isQuantity Q2> using Multiplied = Named<Quantity<
-<<<<<<< HEAD
     ratio_add<typename Q1::mass, typename Q2::mass>, ratio_add<typename Q1::length, typename Q2::length>,
     ratio_add<typename Q1::time, typename Q2::time>, ratio_add<typename Q1::current, typename Q2::current>,
     ratio_add<typename Q1::angle, typename Q2::angle>, ratio_add<typename Q1::temperature, typename Q2::temperature>,
@@ -242,36 +241,6 @@
  * @param rhs the second addend
  * @return constexpr Q the sum
  */
-=======
-    std::ratio_add<typename Q1::mass, typename Q2::mass>, std::ratio_add<typename Q1::length, typename Q2::length>,
-    std::ratio_add<typename Q1::time, typename Q2::time>, std::ratio_add<typename Q1::current, typename Q2::current>,
-    std::ratio_add<typename Q1::angle, typename Q2::angle>,
-    std::ratio_add<typename Q1::temperature, typename Q2::temperature>,
-    std::ratio_add<typename Q1::luminosity, typename Q2::luminosity>,
-    std::ratio_add<typename Q1::moles, typename Q2::moles>>>;
-
-template <isQuantity Q1, isQuantity Q2> using Divided =
-    Named<Quantity<std::ratio_subtract<typename Q1::mass, typename Q2::mass>,
-                   std::ratio_subtract<typename Q1::length, typename Q2::length>,
-                   std::ratio_subtract<typename Q1::time, typename Q2::time>,
-                   std::ratio_subtract<typename Q1::current, typename Q2::current>,
-                   std::ratio_subtract<typename Q1::angle, typename Q2::angle>,
-                   std::ratio_subtract<typename Q1::temperature, typename Q2::temperature>,
-                   std::ratio_subtract<typename Q1::luminosity, typename Q2::luminosity>,
-                   std::ratio_subtract<typename Q1::moles, typename Q2::moles>>>;
-
-template <isQuantity Q, typename factor> using Exponentiated = Named<
-    Quantity<std::ratio_multiply<typename Q::mass, factor>, std::ratio_multiply<typename Q::length, factor>,
-             std::ratio_multiply<typename Q::time, factor>, std::ratio_multiply<typename Q::current, factor>,
-             std::ratio_multiply<typename Q::angle, factor>, std::ratio_multiply<typename Q::temperature, factor>,
-             std::ratio_multiply<typename Q::luminosity, factor>, std::ratio_multiply<typename Q::moles, factor>>>;
-
-template <isQuantity Q, typename quotient> using Rooted = Named<
-    Quantity<std::ratio_divide<typename Q::mass, quotient>, std::ratio_divide<typename Q::length, quotient>,
-             std::ratio_divide<typename Q::time, quotient>, std::ratio_divide<typename Q::current, quotient>,
-             std::ratio_divide<typename Q::angle, quotient>, std::ratio_divide<typename Q::temperature, quotient>,
-             std::ratio_divide<typename Q::luminosity, quotient>, std::ratio_divide<typename Q::moles, quotient>>>;
-
 inline void unit_printer_helper(std::ostream& os, double quantity,
                                 const std::array<std::pair<intmax_t, intmax_t>, 8>& dims) {
     static constinit std::array<const char*, 8> prefixes {"_kg", "_m", "_s", "_A", "_rad", "_K", "_cd", "_mol"};
@@ -285,7 +254,6 @@
     }
 }
 
->>>>>>> bc71d9f1
 template <isQuantity Q> inline std::ostream& operator<<(std::ostream& os, const Q& quantity) {
     if constexpr (!std::is_same_v<Named<Q>, Q>) {
         os << Named<Q>(quantity);
